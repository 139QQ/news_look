# ==========================================
# NewsLook 财经新闻爬虫系统 .gitignore
# ==========================================

# Python 相关
__pycache__/
*.py[cod]
*$py.class
*.so
.Python
build/
develop-eggs/
dist/
downloads/
eggs/
.eggs/
lib/
lib64/
parts/
sdist/
var/
wheels/
*.egg-info/
.installed.cfg
*.egg
MANIFEST

# 虚拟环境
.venv/
venv/
ENV/
env/
.env

# IDE 和编辑器
.vscode/
.idea/
*.swp
*.swo
*~
.cursor/

# ==========================================
# 数据库文件 (重要：不提交数据库文件)
# ==========================================
# SQLite 数据库文件
*.db
*.db-journal
*.db-wal
*.db-shm
*.sqlite
*.sqlite3

# 数据库目录
data/db/
data/databases/
db/
*.db-journal
temp_*.db

# 特定数据库文件
finance_news.db
腾讯财经.db
新浪财经.db
东方财富.db
网易财经.db
凤凰财经.db

# ==========================================
# 日志和缓存文件
# ==========================================
# 日志文件
*.log
logs/
data/logs/
app/logs/
crawler.log
web.log
scheduler.log

# 缓存文件
data/cache/
cache/
*.cache
.cache/

# ==========================================
# 爬虫相关临时文件
# ==========================================
# 下载的图片和媒体文件
downloads/
images/
media/
temp/
tmp/

# 爬虫会话文件
cookies.txt
session.dat
*.session

# 浏览器驱动文件
chromedriver*
geckodriver*
webdriver/

# ==========================================
# 配置和敏感信息
# ==========================================
# 环境变量文件
.env
.env.local
.env.development.local
.env.test.local
.env.production.local

# 配置文件 (包含敏感信息的)
config.ini
settings.ini
secrets.json
credentials.json

# API 密钥和令牌
api_keys.txt
tokens.txt
*.key
*.pem

# ==========================================
# 前端相关
# ==========================================
# Node.js
frontend/node_modules/
frontend/dist/
frontend/build/
frontend/.DS_Store
frontend/.env.local
frontend/.env.development.local
frontend/.env.test.local
frontend/.env.production.local

# NPM
npm-debug.log*
yarn-debug.log*
yarn-error.log*
package-lock.json
yarn.lock

# ==========================================
# 测试和覆盖率
# ==========================================
# 测试覆盖率
.coverage
.coverage.*
htmlcov/
.pytest_cache/
.tox/
.nox/
nosetests.xml
coverage.xml
*.cover
*.py,cover
.hypothesis/

# ==========================================
# 系统文件
# ==========================================
# macOS
.DS_Store
.AppleDouble
.LSOverride

# Windows
Thumbs.db
ehthumbs.db
Desktop.ini

# Linux
*~

# ==========================================
# 备份和归档
# ==========================================
# 备份文件
backup/
backups/
*.bak
*.backup
*.old
*.orig

# 归档文件
*.tar
*.tar.gz
*.zip
*.rar

# 重复文件
backup/duplicate_files/
backup/legacy_files/

# ==========================================
# 开发工具
# ==========================================
# Jupyter Notebook
.ipynb_checkpoints

# Sphinx 文档
docs/_build/

# IPython
profile_default/
ipython_config.py

<<<<<<< HEAD
# pyenv
.python-version

# celery beat schedule file
celerybeat-schedule

# SageMath parsed files
*.sage.py

# Environments
.env
.venv
env/
venv/
ENV/
env.bak/
venv.bak/

# Spyder project settings
.spyderproject
.spyproject

# Rope project settings
.ropeproject

# mkdocs documentation
/site

# mypy
.mypy_cache/
.dmypy.json
dmypy.json

# Pyre type checker
.pyre/

# Node.js dependencies
node_modules/

# Project specific
*.db
*.db-journal
*.db-shm
*.db-wal
logs/
data/
backup/
debug/

# IDE and Editor files
.idea/
.vscode/
*.swp
*.swo

# SpecStory documentation
.specstory/
=======
# ==========================================
# 部署相关
# ==========================================
# Docker
.dockerignore

# 生产环境特定文件
production.ini
production.json

# ==========================================
# 项目特定
# ==========================================
# 废弃目录
today3/

# 临时数据文件
temp_data/
temporary/
scratch/

# 统计文件
stats.json
analytics.json

# 错误报告
error_reports/
crash_dumps/
node_modules/
>>>>>>> b7200c2d
<|MERGE_RESOLUTION|>--- conflicted
+++ resolved
@@ -212,92 +212,42 @@
 profile_default/
 ipython_config.py
 
-<<<<<<< HEAD
-# pyenv
-.python-version
-
-# celery beat schedule file
-celerybeat-schedule
-
-# SageMath parsed files
-*.sage.py
-
-# Environments
-.env
-.venv
-env/
-venv/
-ENV/
-env.bak/
-venv.bak/
-
-# Spyder project settings
-.spyderproject
-.spyproject
-
-# Rope project settings
-.ropeproject
-
-# mkdocs documentation
-/site
-
-# mypy
-.mypy_cache/
-.dmypy.json
-dmypy.json
+# ==========================================
+# 部署相关
+# ==========================================
+# Docker
+.dockerignore
+
+# 生产环境特定文件
+production.ini
+production.json
+
+# ==========================================
+# 项目特定
+# ==========================================
+# 废弃目录
+today3/
+
+# 临时数据文件
+temp_data/
+temporary/
+scratch/
+
+# 统计文件
+stats.json
+analytics.json
 
 # Pyre type checker
 .pyre/
-
-# Node.js dependencies
-node_modules/
 
 # Project specific
 *.db
 *.db-journal
-*.db-shm
-*.db-wal
 logs/
 data/
 backup/
 debug/
-
-# IDE and Editor files
 .idea/
 .vscode/
 *.swp
-*.swo
-
-# SpecStory documentation
-.specstory/
-=======
-# ==========================================
-# 部署相关
-# ==========================================
-# Docker
-.dockerignore
-
-# 生产环境特定文件
-production.ini
-production.json
-
-# ==========================================
-# 项目特定
-# ==========================================
-# 废弃目录
-today3/
-
-# 临时数据文件
-temp_data/
-temporary/
-scratch/
-
-# 统计文件
-stats.json
-analytics.json
-
-# 错误报告
-error_reports/
-crash_dumps/
-node_modules/
->>>>>>> b7200c2d
+*.swo 